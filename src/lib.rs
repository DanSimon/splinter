#![feature(core)]
extern crate core;

use std::any::Any;
use std::cell::Cell;
use core::marker::PhantomData;
use std::rc::Rc;
use std::thread;
use std::sync::{Arc, Mutex};

<<<<<<< HEAD
trait Actor<T: Send> : Send + Sync {
    fn receive(&self, t: &T);
=======
//TODO: This is way inefficient, implement an actual queue
struct Queue<T> {
    items: Vec<T>,
}

impl<T> Queue<T> {
    
    pub fn new() -> Self {
        Queue{items: Vec::new()}
    }

    pub fn enqueue(&mut self, item: T) {
        self.items.push(item);
    }

    pub fn dequeue(&mut self) -> Option<T> {
        if self.items.len() > 0 {
            Some(self.items.remove(0))
        } else {
            None
        }
    }
}





trait UntypedMessage: Send + Sync {
    fn as_any<'a>(&'a self) -> &'a Any;
}

/// Because the Any type cannot be sent across threads, we need to wrap the actual message in a
/// struct, send that, and then do the conversion to &Any afterwards
struct Message<T: Send + Sync + Any> {
    m: T
}
impl<T: Send + Sync + Any> UntypedMessage for Message<T> {

    fn as_any<'a>(&'a self) -> &'a Any {
        &self.m as &Any
    }
}



trait Actor : Send + Sync {
    fn receive(&self, t: &Any);
>>>>>>> 223cbc72
}


trait DispatchedActor : Send + Sync {
    fn receive_next(&self);
}

<<<<<<< HEAD
struct LiveActor<T: Send > {
    actor: Box<Actor<T>>,
    mailbox: Mutex<Option<T>>,
}

impl<T: Send > LiveActor<T> {
=======
struct LiveActor {
    actor: Box<Actor>,
    mailbox: Mutex<Queue<Box<UntypedMessage>>>,
}

impl LiveActor {
>>>>>>> 223cbc72

    fn new(actor: Box<Actor>) -> Self {
        LiveActor{actor: actor, mailbox: Mutex::new(Queue::new())}
    }

<<<<<<< HEAD
    fn receiveNext(&self) {
        let mut m = self.mailbox.lock().unwrap();
        *m = match *m {
            Some(ref t) => {
                self.actor.receive(t);
                //self.mailbox.set(None);
                None
            },
            None => None
        }
=======
    fn receive_next(&self) {
        let next = {
            let mut m = self.mailbox.lock().unwrap();
            m.dequeue()
        };
        match next {
            Some(ref t) => {
                self.actor.receive(t.as_any());
            },
            None => {}
        };
>>>>>>> 223cbc72
    }

    fn send<T: Sync + Send + Any>(&self, message: T) {
        let mut b = self.mailbox.lock().unwrap();
        b.enqueue(Box::new(Message{m: message}));
    }

}


<<<<<<< HEAD
struct StoredActor<T: Send > {
    live: Arc<LiveActor<T>>
}
    

impl<T: Send > DispatchedActor for StoredActor<T> {
    fn receiveNext(&self) {
        self.live.receiveNext();
=======
struct StoredActor {
    live: Arc<LiveActor>
}
    

impl DispatchedActor for StoredActor {
    fn receive_next(&self) {
        self.live.receive_next();
>>>>>>> 223cbc72
    }
}

#[derive(Clone)]
<<<<<<< HEAD
struct ActorRef<T: Send > {
    live: Arc<LiveActor<T>>,
}

impl<T: Send > ActorRef<T> {
    fn send(&self, t: T) {
=======
struct ActorRef {
    live: Arc<LiveActor>,
}

impl ActorRef {
    fn send<T: Send + Sync + Any>(&self, t: T) {
>>>>>>> 223cbc72
        self.live.send(t);
    }
}


struct Dispatcher<'a> {
    actors: Mutex<Vec<Box<DispatchedActor>>>,
    _marker: PhantomData<&'a DispatchedActor>
}


impl<'a> Dispatcher<'a> {

    fn new() -> Self {
        Dispatcher{actors: Mutex::new(Vec::new()), _marker: PhantomData}
    }

<<<<<<< HEAD
    fn add<T: 'static + Send >(&self, actor: Box<Actor<T>>) -> ActorRef<T> {
=======
    fn add(&self, actor: Box<Actor>) -> ActorRef {
>>>>>>> 223cbc72
        let live = Arc::new(LiveActor::new(actor));
        let stored = Box::new(StoredActor{live: live.clone()});

        let mut actors = self.actors.lock().unwrap();
        actors.push(stored as Box<DispatchedActor>);

        ActorRef{live: live}    
    }

    fn dispatch(&self) {
        let actors = self.actors.lock().unwrap();
        for actor in actors.iter() {
            actor.receive_next();
        }
    }


}

trait Foo: Send + Sync  {}
impl Foo for i32 {}

macro_rules! receive {
    ($ide:ident, $i:ident : $t:ty => $b:block, $($rest:tt)*) => { match $ide.downcast_ref::<$t>() {
        Some($i) => $b,
        None => receive!($ide, $($rest)*)
    }};
    ($ide:ident, $i:ident : $t:ty => $b:block) => { match $ide.downcast_ref::<$t>() {
        Some($i) => $b,
        None => {}
    }}
}

struct Ping(ActorRef, i32);

#[test]
fn test_actor() {
    struct MyActor(i32);
<<<<<<< HEAD
    impl Actor<Box<i32>> for MyActor {
        fn receive(&self, message: &Box<i32>) {
=======
    impl Actor for MyActor {
        fn receive(&self, message: &Any) {
>>>>>>> 223cbc72
            let &MyActor(i) = self;
            receive!(message,
                p: Ping => {
                    let &Ping(ref sender, ref num) = p;
                    //let q: Ping = p;
                    //let Ping(sender, num) = q;
                    if *num == 500000 {
                        println!("done");
                    } else {
                        sender.send(Ping(sender.clone(), num + 1));
                    }
                }
            );
        }
    }
    let dispatcher = Arc::new(Dispatcher::new());
    /*
    let dispatcher2 = dispatcher.clone();
    let handle = thread::spawn(move || {
        loop {
            //println!("dispatching");
            dispatcher2.dispatch();
            //thread::sleep_ms(2);
        }
    });
    */
    let actor = Box::new(MyActor(3));
    let act = dispatcher.add(actor);

    let actor2 = Box::new(MyActor(2));
    let act2 = dispatcher.add(actor2);

<<<<<<< HEAD
    println!("beginning send");
    act.send(Box::new(34));

    act.send(Box::new(23));
    //act2.send(99);
    thread::sleep_ms(100);
=======
    for i in 0..10 {
        act.send(i);
    }
    act.send(Ping(act2.clone(), 0));
    act2.send(act.clone());

    println!("start");
    let mut m = Mutex::new(Queue::new());
        let mut q = m.lock().unwrap();
    for i in 0..5000000 {
        q.enqueue(act.clone());
        q.dequeue();
    }
    println!("end");


    thread::sleep_ms(1000);
>>>>>>> 223cbc72

}
<|MERGE_RESOLUTION|>--- conflicted
+++ resolved
@@ -8,10 +8,6 @@
 use std::thread;
 use std::sync::{Arc, Mutex};
 
-<<<<<<< HEAD
-trait Actor<T: Send> : Send + Sync {
-    fn receive(&self, t: &T);
-=======
 //TODO: This is way inefficient, implement an actual queue
 struct Queue<T> {
     items: Vec<T>,
@@ -60,7 +56,6 @@
 
 trait Actor : Send + Sync {
     fn receive(&self, t: &Any);
->>>>>>> 223cbc72
 }
 
 
@@ -68,38 +63,17 @@
     fn receive_next(&self);
 }
 
-<<<<<<< HEAD
-struct LiveActor<T: Send > {
-    actor: Box<Actor<T>>,
-    mailbox: Mutex<Option<T>>,
-}
-
-impl<T: Send > LiveActor<T> {
-=======
 struct LiveActor {
     actor: Box<Actor>,
     mailbox: Mutex<Queue<Box<UntypedMessage>>>,
 }
 
 impl LiveActor {
->>>>>>> 223cbc72
 
     fn new(actor: Box<Actor>) -> Self {
         LiveActor{actor: actor, mailbox: Mutex::new(Queue::new())}
     }
 
-<<<<<<< HEAD
-    fn receiveNext(&self) {
-        let mut m = self.mailbox.lock().unwrap();
-        *m = match *m {
-            Some(ref t) => {
-                self.actor.receive(t);
-                //self.mailbox.set(None);
-                None
-            },
-            None => None
-        }
-=======
     fn receive_next(&self) {
         let next = {
             let mut m = self.mailbox.lock().unwrap();
@@ -111,7 +85,6 @@
             },
             None => {}
         };
->>>>>>> 223cbc72
     }
 
     fn send<T: Sync + Send + Any>(&self, message: T) {
@@ -122,16 +95,6 @@
 }
 
 
-<<<<<<< HEAD
-struct StoredActor<T: Send > {
-    live: Arc<LiveActor<T>>
-}
-    
-
-impl<T: Send > DispatchedActor for StoredActor<T> {
-    fn receiveNext(&self) {
-        self.live.receiveNext();
-=======
 struct StoredActor {
     live: Arc<LiveActor>
 }
@@ -140,26 +103,16 @@
 impl DispatchedActor for StoredActor {
     fn receive_next(&self) {
         self.live.receive_next();
->>>>>>> 223cbc72
     }
 }
 
 #[derive(Clone)]
-<<<<<<< HEAD
-struct ActorRef<T: Send > {
-    live: Arc<LiveActor<T>>,
-}
-
-impl<T: Send > ActorRef<T> {
-    fn send(&self, t: T) {
-=======
 struct ActorRef {
     live: Arc<LiveActor>,
 }
 
 impl ActorRef {
     fn send<T: Send + Sync + Any>(&self, t: T) {
->>>>>>> 223cbc72
         self.live.send(t);
     }
 }
@@ -177,11 +130,7 @@
         Dispatcher{actors: Mutex::new(Vec::new()), _marker: PhantomData}
     }
 
-<<<<<<< HEAD
-    fn add<T: 'static + Send >(&self, actor: Box<Actor<T>>) -> ActorRef<T> {
-=======
     fn add(&self, actor: Box<Actor>) -> ActorRef {
->>>>>>> 223cbc72
         let live = Arc::new(LiveActor::new(actor));
         let stored = Box::new(StoredActor{live: live.clone()});
 
@@ -220,13 +169,8 @@
 #[test]
 fn test_actor() {
     struct MyActor(i32);
-<<<<<<< HEAD
-    impl Actor<Box<i32>> for MyActor {
-        fn receive(&self, message: &Box<i32>) {
-=======
     impl Actor for MyActor {
         fn receive(&self, message: &Any) {
->>>>>>> 223cbc72
             let &MyActor(i) = self;
             receive!(message,
                 p: Ping => {
@@ -259,14 +203,6 @@
     let actor2 = Box::new(MyActor(2));
     let act2 = dispatcher.add(actor2);
 
-<<<<<<< HEAD
-    println!("beginning send");
-    act.send(Box::new(34));
-
-    act.send(Box::new(23));
-    //act2.send(99);
-    thread::sleep_ms(100);
-=======
     for i in 0..10 {
         act.send(i);
     }
@@ -284,6 +220,5 @@
 
 
     thread::sleep_ms(1000);
->>>>>>> 223cbc72
-
-}
+
+}
